# Changelog

All notable changes to this project will be documented in this file.

The format is based on [Keep a Changelog](https://keepachangelog.com/en/1.0.0/),
and this project adheres to [Semantic Versioning](https://semver.org/spec/v2.0.0.html).

## Unreleased

<<<<<<< HEAD
- Updated the Kubernetes Deployment `spec.strategy.type` field to be of type `Recreate`
  in order to properly handle upgrades/restarts as the default deployment creates a PVC
  of type `ReadWriteOnce` and could only be assigned to one replica.
=======
- Expose the `--verbose` and `--sign` runtime parameters as Helm variables.
>>>>>>> 1c3a19ef

## [2.4.0](https://github.com/coder/code-marketplace/releases/tag/v2.4.0) - 2025-09-04

### Added

- Implement the new `/api/vscode/{publisher}/{extension}/latest` endpoint. This
  will fix issues where VS Code is unable to install extensions unless you
  explicitly provide the version.

## [2.3.1](https://github.com/coder/code-marketplace/releases/tag/v2.3.1) - 2025-03-06

### Changed

- Updated several dependencies with CVEs.

## [2.3.0](https://github.com/coder/code-marketplace/releases/tag/v2.3.0) - 2024-12-20

### Added

- Add empty signatures when starting the server with --sign. This will not work
  with VS Code on Windows and macOS as we do not have the key required, but it
  will work for open source versions of VS Code (VSCodium, code-server) and VS
  Code on Linux where signatures must exist but are not actually checked.

### Changed

- Ignore extensions without a manifest. This is not expected in normal use, but
  could happen if, for example, a manifest temporarily failed to download, which
  would then crash the entire process with a segfault.

## [2.2.1](https://github.com/coder/code-marketplace/releases/tag/v2.2.1) - 2024-08-14

### Fixed

- The "attempt to download manually" URL in VS Code will now work.

## [2.2.0](https://github.com/coder/code-marketplace/releases/tag/v2.2.0) - 2024-07-17

### Changed

- Default max page size increased from 50 to 200.

### Added

- New `server` sub-command flag `--max-page-size` for setting the max page size.

## [2.1.0](https://github.com/coder/code-marketplace/releases/tag/v2.1.0) - 2023-12-21

### Added

- New `server` sub-command flag `--list-cache-duration` for setting the duration
  of the cache used when listing and searching extensions. The default is still
  one minute.
- Local storage will also use a cache for listing/searching extensions
  (previously only Artifactory storage used a cache).

## [2.0.1](https://github.com/coder/code-marketplace/releases/tag/v2.0.1) - 2023-12-08

### Fixed

- Extensions with problematic UTF-8 characters will no longer cause a panic.
- Preview extensions will now show up as such.

## [2.0.0](https://github.com/coder/code-marketplace/releases/tag/v2.0.0) - 2023-10-11

### Breaking changes

- When removing extensions, the version is now delineated by `@` instead of `-`
  (for example `remove vscodevim.vim@1.0.0`). This fixes being unable to remove
  extensions with `-` in their names. Removal is the only backwards-incompatible
  change; extensions are still added, stored, and queried the same way.

### Added

- Support for platform-specific extensions. Previously all versions would have
  been treated as universal and overwritten each other but now versions for
  different platforms will be stored separately and show up separately in the
  API response. If there are platform-specific versions that have already been
  added, they will continue to be treated as universal versions so these should
  be removed and re-added to be properly registered as platform-specific.

## [1.2.2](https://github.com/coder/code-marketplace/releases/tag/v1.2.2) - 2023-05-30

### Changed

- Help/usage outputs the binary name as `code-marketplace` instead of
  `marketplace` to be consistent with documentation.
- Binary is symlinked into /usr/local/bin in the Docker image so it can be
  invoked as simply `code-marketplace`.

## [1.2.1](https://github.com/coder/code-marketplace/releases/tag/v1.2.1) - 2022-10-31

### Fixed

- Adding extensions from a URL. This broke in 1.2.0 with the addition of bulk
  adding.

## [1.2.0](https://github.com/coder/code-marketplace/releases/tag/v1.2.0) - 2022-10-20

### Added

- Artifactory integration. Set the ARTIFACTORY_TOKEN environment variable and
  pass --artifactory and --repo (instead of --extensions-dir) to use.
- Stat endpoints. This is just to prevent noisy 404s from being logged; the
  endpoints do nothing since stats are not yet supported.
- Bulk add from a directory.  This only works when adding from a local directory
  and not from web URLs.

## [1.1.0](https://github.com/coder/code-marketplace/releases/tag/v1.1.0) - 2022-10-03

### Added

- `add` sub-command for adding extensions to the marketplace.
- `remove` sub-command for removing extensions from the marketplace.

### Changed

- Compile statically so binaries work on Alpine.

## [1.0.0](https://github.com/coder/code-marketplace/releases/tag/v1.0.0) - 2022-09-12

### Added

- Initial marketplace implementation.<|MERGE_RESOLUTION|>--- conflicted
+++ resolved
@@ -7,13 +7,10 @@
 
 ## Unreleased
 
-<<<<<<< HEAD
-- Updated the Kubernetes Deployment `spec.strategy.type` field to be of type `Recreate`
+- Update the Kubernetes Deployment `spec.strategy.type` field to be of type `Recreate`
   in order to properly handle upgrades/restarts as the default deployment creates a PVC
   of type `ReadWriteOnce` and could only be assigned to one replica.
-=======
 - Expose the `--verbose` and `--sign` runtime parameters as Helm variables.
->>>>>>> 1c3a19ef
 
 ## [2.4.0](https://github.com/coder/code-marketplace/releases/tag/v2.4.0) - 2025-09-04
 
